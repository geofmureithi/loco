# Loco configuration file documentation

# <snip id="loco-configuration-settings">
settings:
  allow_list:
    - google.com
    - apple.com
# </snip>

# <snip id="loco-configuration-logger">
# Application logging configuration
logger:
  # Enable or disable logging.
  enable: true
  # Enable pretty backtrace (sets RUST_BACKTRACE=1)
  pretty_backtrace: true
  # Log level, options: trace, debug, info, warn or error.
  level: debug
  # Define the logging format. options: compact, pretty or Json
  format: compact
  # By default the logger has filtering only logs that came from your code or logs that came from `loco` framework. to see all third party libraries
  # Uncomment the line below to override to see all third party libraries you can enable this config and override the logger filters.
  # override_filter: trace
# </snip>

# Web server configuration
# <snip id="loco-configuration-server">
server:
  # Port on which the server will listen. the server binding is 0.0.0.0:{PORT}
  port: {{get_env(name="NODE_PORT", default=3000)}}
  # The UI hostname or IP address that mailers will point to.
  host: http://localhost
  # Out of the box middleware configuration. to disable middleware you can changed the `enable` field to `false` of comment the middleware block
# </snip>
  middlewares:
    # Allows to limit the payload size request. payload that bigger than this file will blocked the request.
    limit_payload:
      # Enable/Disable the middleware.
      enable: true
      # the limit size. can be b,kb,kib,mb,mib,gb,gib
      body_limit: 5mb
    # Generating a unique request ID and enhancing logging with additional information such as the start and completion of request processing, latency, status code, and other request details.
    logger:
      # Enable/Disable the middleware.
      enable: true
    # when your code is panicked, the request still returns 500 status code.
    catch_panic:
      # Enable/Disable the middleware.
      enable: true
    # Timeout for incoming requests middleware. requests that take more time from the configuration will cute and 408 status code will returned.
    timeout_request:
      # Enable/Disable the middleware.
      enable: true
      # Duration time in milliseconds.
      timeout: 5000
    compression:
      # Enable/Disable the middleware.
      enable: true
    static_assets:
      enable: true
      must_exist: true
      precompressed: true
      folder:
        path: assets
      fallback: index.html
    cors:
      enable: true
      # Set the value of the [`Access-Control-Allow-Origin`][mdn] header
      # allow_origins:
      #   - https://loco.rs
      # Set the value of the [`Access-Control-Allow-Headers`][mdn] header
      # allow_headers:
      # - Content-Type
      # Set the value of the [`Access-Control-Allow-Methods`][mdn] header
      # allow_methods:
      #   - POST
      # Set the value of the [`Access-Control-Max-Age`][mdn] header in seconds
      # max_age: 3600

# Worker Configuration
workers:
  # specifies the worker mode. Options:
  #   - BackgroundQueue - Workers operate asynchronously in the background, processing queued.
  #   - ForegroundBlocking - Workers operate in the foreground and block until tasks are completed.
  #   - BackgroundAsync - Workers operate asynchronously in the background, processing tasks with async capabilities.
  mode: BackgroundQueue

# Mailer Configuration.
# <snip id="loco-configuration-mailer">
mailer:
  # SMTP mailer configuration.
  smtp:
    # Enable/Disable smtp mailer.
    enable: true
    # SMTP server host. e.x localhost, smtp.gmail.com
    host: localhost
    # SMTP server port
    port: 1025
    # Use secure connection (SSL/TLS).
    secure: false
    # auth:
    #   user:
    #   password:
# </snip>

# Initializers Configuration
# initializers:
#  oauth2:
#    authorization_code: # Authorization code grant type
#      - client_identifier: google # Identifier for the OAuth2 provider. Replace 'google' with your provider's name if different, must be unique within the oauth2 config.
#        ... other fields


# Database Configuration
# <snip id="loco-configuration-database">
database:
  # Database connection URI
  uri: {{get_env(name="DATABASE_URL", default="postgres://loco:loco@localhost:5432/loco_app")}}
  # When enabled, the sql query will be logged.
  enable_logging: false
  # Set the timeout duration when acquiring a connection.
  connect_timeout: 500
  # Set the idle duration before closing a connection.
  idle_timeout: 500
  # Minimum number of connections for a pool.
  min_connections: 1
  # Maximum number of connections for a pool.
  max_connections: 1
  # Run migration up when application loaded
  auto_migrate: true
  # Truncate database when application loaded. This is a dangerous operation, make sure that you using this flag only on dev environments or test mode
  dangerously_truncate: false
  # Recreating schema when application loaded.  This is a dangerous operation, make sure that you using this flag only on dev environments or test mode
  dangerously_recreate: false
# </snip>

<<<<<<< HEAD
# Redis Configuration
# <snip id="loco-configuration-queue">
redis:
=======
# Queue Configuration
queue:
>>>>>>> 1d75d542
  # Redis connection URI
  uri: {{get_env(name="REDIS_URL", default="redis://127.0.0.1")}}
  # Dangerously flush all data in Redis on startup. dangerous operation, make sure that you using this flag only on dev environments or test mode
  dangerously_flush: false
# </snip>

# Authentication Configuration
# <snip id="loco-configuration-auth">
auth:
  # JWT authentication
  jwt:
    # Secret key for token generation and verification
    secret: PqRwLF2rhHe8J22oBeHy
    # Token expiration time in seconds
    expiration: 604800 # 7 days
# </snip>
<|MERGE_RESOLUTION|>--- conflicted
+++ resolved
@@ -134,14 +134,9 @@
   dangerously_recreate: false
 # </snip>
 
-<<<<<<< HEAD
-# Redis Configuration
+# Queue Configuration
 # <snip id="loco-configuration-queue">
-redis:
-=======
-# Queue Configuration
 queue:
->>>>>>> 1d75d542
   # Redis connection URI
   uri: {{get_env(name="REDIS_URL", default="redis://127.0.0.1")}}
   # Dangerously flush all data in Redis on startup. dangerous operation, make sure that you using this flag only on dev environments or test mode
